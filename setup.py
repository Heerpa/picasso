from setuptools import setup

with open("requirements.txt") as requirements_file:
    requirements = [line for line in requirements_file]

with open("readme.rst", encoding="utf-8") as readme_file:
    long_description = readme_file.read()

setup(
    name="picassosr",
<<<<<<< HEAD
    version="0.5.1",
=======
    version="0.5.2",
>>>>>>> 4db70a5b
    author="Joerg Schnitzbauer, Maximilian T. Strauss, Rafal Kowalewski",
    author_email=("joschnitzbauer@gmail.com, straussmaximilian@gmail.com, rafalkowalewski998@gmail.com"),
    url="https://github.com/jungmannlab/picasso",
    long_description=long_description,
    long_description_content_type="text/x-rst",
    packages=["picasso", "picasso.gui", "picasso.gui.plugins", "picasso.server", "picasso.ext"],
    entry_points={
        "console_scripts": ["picasso=picasso.__main__:main"],
    },
    install_requires=requirements + ["PyImarisWriter==0.7.0; sys_platform=='win32'"],
    classifiers=[
        "Programming Language :: Python",
        "Programming Language :: Python :: 3.7",
        "License :: OSI Approved :: MIT License",
        "Operating System :: OS Independent",
    ],
    package_data={
        "picasso": [
            "gui/icons/*.ico",
            "gui/icons/*.png",
            "config_template.yaml",
        ]
    },
)<|MERGE_RESOLUTION|>--- conflicted
+++ resolved
@@ -8,11 +8,7 @@
 
 setup(
     name="picassosr",
-<<<<<<< HEAD
-    version="0.5.1",
-=======
     version="0.5.2",
->>>>>>> 4db70a5b
     author="Joerg Schnitzbauer, Maximilian T. Strauss, Rafal Kowalewski",
     author_email=("joschnitzbauer@gmail.com, straussmaximilian@gmail.com, rafalkowalewski998@gmail.com"),
     url="https://github.com/jungmannlab/picasso",
