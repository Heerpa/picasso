import numpy as _np
import numba as _numba
import math as _math
import multiprocessing as _multiprocessing
import threading as _threading
from concurrent import futures as _futures


MAX_ITERATIONS = 100
MAX_STEP = _np.array([1.0, 1.0, 100, 2.0, 0.1, 0.1])
GAMMA = _np.array([1.0, 1.0, 0.5, 1.0, 1.0, 1.0])


@_numba.jit(nopython=True, nogil=True)
def _center_of_mass(spot, size):
    x = 0.0
    y = 0.0
    _sum_ = 0.0
    for i in range(size):
        for j in range(size):
            x += spot[i, j] * i
            y += spot[i, j] * j
            _sum_ += spot[i, j]
    x /= _sum_
    y /= _sum_
    return y, x


@_numba.jit(nopython=True, nogil=True)
def _filtered_pixel(spot, size, k, l, sigma):
    norm = 0.5 / sigma**2
    pixel = _sum_ = 0.0
    for i in range(size):
        for j in range(size):
            exp = _np.exp(-norm * ((i - k - 2)**2 + (l - j - 2)**2))
            pixel += exp * spot[i, j]
            _sum_ += exp
    return pixel / _sum_


@_numba.jit(nopython=True, nogil=True)
def _filtered_min_max(spot, size, sigma):
    _min_ = _max_ = _filtered_pixel(spot, size, 0, 0, sigma)
    for k in range(size):
        for l in range(size):
            pixel = _filtered_pixel(spot, size, k, l, sigma)
            _max_ = _np.maximum(_max_, pixel)
            _min_ = _np.minimum(_min_, pixel)
    return _min_, _max_


@_numba.jit(nopython=True, nogil=True)
def centroid(spot, size, sigma):
    y, x = _center_of_mass(spot, size)
    bg, spot_max = _filtered_min_max(spot, size, sigma)
    photons = _np.maximum(0.0, (spot_max - bg) * 2 * _np.pi * sigma * sigma)
    return x, y, photons, bg


@_numba.vectorize(nopython=True)
def _erf(x):
    ''' Currently not needed, but might be useful for a CUDA implementation '''
    ax = _np.abs(x)
    if ax < 0.5:
        t = x*x
        top = ((((.771058495001320e-04*t-.133733772997339e-02)*t+.323076579225834e-01)*t+.479137145607681e-01)*t+.128379167095513e+00) + 1.0
        bot = ((.301048631703895e-02*t+.538971687740286e-01)*t+.375795757275549e+00)*t + 1.0
        return x * (top / bot)
    if ax < 4.0:
        top = ((((((-1.36864857382717e-07*ax+5.64195517478974e-01)*ax+7.21175825088309e+00)*ax+4.31622272220567e+01)*ax+1.52989285046940e+02)*ax+3.39320816734344e+02)*ax+4.51918953711873e+02)*ax + 3.00459261020162e+02
        bot = ((((((1.0*ax+1.27827273196294e+01)*ax+7.70001529352295e+01)*ax+2.77585444743988e+02)*ax+6.38980264465631e+02)*ax+9.31354094850610e+02)*ax+7.90950925327898e+02)*ax + 3.00459260956983e+02
        erf = 0.5 + (0.5 - _np.exp(-x * x) * top / bot)
        if x < 0.0:
            erf = -erf
        return erf
    if ax < 5.8:
        x2 = x*x
        t = 1.0 / x2
        top = (((2.10144126479064e+00*t+2.62370141675169e+01)*t+2.13688200555087e+01)*t+4.65807828718470e+00)*t + 2.82094791773523e-01
        bot = (((9.41537750555460e+01*t+1.87114811799590e+02)*t+9.90191814623914e+01)*t+1.80124575948747e+01)*t + 1.0
        erf = (.564189583547756e0 - top / (x2 * bot)) / ax
        erf = 0.5 + (0.5 - _np.exp(-x2) * erf)
        if x < 0.0:
            erf = -erf
        return erf
    return _np.sign(x)


@_numba.jit(nopython=True, nogil=True)
def _gaussian_integral(x, mu, sigma):
    sq_norm = 0.70710678118654757 / sigma       # sq_norm = sqrt(0.5/sigma**2)
    d = x - mu
    return 0.5 * (_math.erf((d + 0.5) * sq_norm) - _math.erf((d - 0.5) * sq_norm))


@_numba.jit(nopython=True, nogil=True)
def _derivative_gaussian_integral(x, mu, sigma, photons, PSFc):
    d = x - mu
    a = _np.exp(-0.5 * ((d + 0.5) / sigma)**2)
    b = _np.exp(-0.5 * ((d - 0.5) / sigma)**2)
    dudt = -photons * PSFc * (a - b) / (_np.sqrt(2.0 * _np.pi) * sigma)
    d2udt2 = -photons * ((d + 0.5) * a - (d - 0.5) * b) * PSFc / (_np.sqrt(2.0 * _np.pi) * sigma**3)
    return dudt, d2udt2


@_numba.jit(nopython=True, nogil=True)
def _derivative_gaussian_integral_sigma(x, mu, sigma, photons, PSFc):
    ax = _np.exp(-0.5 * ((x + 0.5 - mu) / sigma)**2)
    bx = _np.exp(-0.5 * ((x - 0.5 - mu) / sigma)**2)
    dudt = -photons * (ax * (x + 0.5 - mu) - bx * (x - 0.5 - mu)) * PSFc / (_np.sqrt(2.0 * _np.pi) * sigma**2)
    d2udt2 = -2.0 * dudt / sigma - photons * (ax * (x + 0.5 - mu)**3 - bx * (x - 0.5 - mu)**3) * PSFc / (_np.sqrt(2.0 * _np.pi) * sigma**5)
    return dudt, d2udt2


def _worker(func, spots, thetas, CRLBs, likelihoods, iterations, eps, current, lock):
    N = len(spots)
    while True:
        with lock:
            index = current[0]
            if index == N:
                return
            current[0] += 1
        try:
            func(spots, index, thetas, CRLBs, likelihoods, iterations, eps)
        except ValueError:  # This happens when the Fisher information matrix is not invertible
            pass


def gaussmle_sigmaxy(spots, eps, threaded=True):
    N = len(spots)
    thetas = _np.zeros((N, 6), dtype=_np.float32)
    CRLBs = _np.inf * _np.ones((N, 6), dtype=_np.float32)
    likelihoods = _np.zeros(N, dtype=_np.float32)
    iterations = _np.zeros(N, dtype=_np.int32)
    if threaded:
        n_workers = int(0.75 * _multiprocessing.cpu_count())
        with _futures.ThreadPoolExecutor(n_workers) as executor:
            lock = _threading.Lock()
            current = [0]
            futures = []
            for i in range(n_workers):
                f = executor.submit(_worker, _mlefit_sigmaxy, spots, thetas, CRLBs, likelihoods, iterations, eps, current, lock)
                futures.append(f)
            while _futures.wait(futures, 1.0)[1]:
                print('{:,} / {:,}'.format(current[0] - n_workers, N), end='\r')
            print('{:,} / {:,}'.format(current[0] - n_workers, N), end='\r')
    else:
        for i, spot in enumerate(spots):
<<<<<<< HEAD
            _mlefit_sigmaxy(spots, i, thetas, CRLBs, likelihoods, iterations, eps)
=======
            try:
                _mlefit_sigmaxy(spots, i, thetas, CRLBs, likelihoods, iterations, eps)
            except ValueError:  # This happens when the Fisher information matrix is not invertible
                pass
>>>>>>> 0972cc5b
    return thetas, CRLBs, likelihoods, iterations


def gaussmle_sigmaxy_async(spots, eps):
    N = len(spots)
    thetas = _np.zeros((N, 6), dtype=_np.float32)
    CRLBs = _np.inf * _np.ones((N, 6), dtype=_np.float32)
    likelihoods = _np.zeros(N, dtype=_np.float32)
    iterations = _np.zeros(N, dtype=_np.int32)
    n_workers = int(0.75 * _multiprocessing.cpu_count())
    lock = _threading.Lock()
    current = [0]
    executor = _futures.ThreadPoolExecutor(n_workers)
    for i in range(n_workers):
        executor.submit(_worker, _mlefit_sigmaxy, spots, thetas, CRLBs, likelihoods, iterations, eps, current, lock)
    executor.shutdown(wait=False)
    return current, thetas, CRLBs, likelihoods, iterations


def swallow_exception(exc=Exception):
    def decorator(func):
        def wrapper(spots, index, thetas, CRLBs, likelihoods, iterations, eps):
            try:
                func(spots, index, thetas, CRLBs, likelihoods, iterations, eps)
            except exc:
                pass
        return wrapper
    return decorator


@swallow_exception(ValueError)  # This happens when the Fisher information matrix is not invertible, in which case CRLB will not be written to global array
@_numba.jit(nopython=True, nogil=True)
def _mlefit_sigmaxy(spots, index, thetas, CRLBs, likelihoods, iterations, eps):
    initial_sigma = 1.0
    n_params = 6

    spot = spots[index]
    size, _ = spot.shape

    # Initial values
    # theta is [x, y, N, bg, Sx, Sy]
    theta = _np.zeros(n_params, dtype=_np.float32)
    theta[0], theta[1], theta[2], theta[3] = centroid(spot, size, initial_sigma)
    theta[4] = theta[5] = initial_sigma

    # Memory allocation (we do that outside of the loops to avoid huge delays in threaded code):
    dudt = _np.zeros(n_params, dtype=_np.float32)
    d2udt2 = _np.zeros(n_params, dtype=_np.float32)
    numerator = _np.zeros(n_params, dtype=_np.float32)
    denominator = _np.zeros(n_params, dtype=_np.float32)

    old_x = theta[0]
    old_y = theta[1]

    for kk in range(MAX_ITERATIONS):

        numerator[:] = 0.0
        denominator[:] = 0.0

        for ii in range(size):
            for jj in range(size):
                PSFx = _gaussian_integral(ii, theta[0], theta[4])
                PSFy = _gaussian_integral(jj, theta[1], theta[5])

                # Derivatives
                dudt[0], d2udt2[0] = _derivative_gaussian_integral(ii, theta[0], theta[4], theta[2], PSFy)
                dudt[1], d2udt2[1] = _derivative_gaussian_integral(jj, theta[1], theta[5], theta[2], PSFx)
                dudt[2] = PSFx * PSFy
                d2udt2[2] = 0.0
                dudt[3] = 1.0
                d2udt2[3] = 0.0
                dudt[4], d2udt2[4] = _derivative_gaussian_integral_sigma(ii, theta[0], theta[4], theta[2], PSFy)
                dudt[5], d2udt2[5] = _derivative_gaussian_integral_sigma(jj, theta[1], theta[5], theta[2], PSFx)

                model = theta[2] * dudt[2] + theta[3]
                cf = df = 0.0
                data = spot[ii, jj]
                if model > 10e-3:
                    cf = data / model - 1
                    df = data / model**2
                cf = _np.minimum(cf, 10e4)
                df = _np.minimum(df, 10e4)

                for ll in range(n_params):
                    numerator[ll] += cf * dudt[ll]
                    denominator[ll] += cf * d2udt2[ll] - df * dudt[ll]**2

        # The update
        for ll in range(n_params):
            if denominator[ll] == 0.0:      # This is case is not handled in Lidke's code, but it seems to be a problem here (maybe due to many iterations)
                theta[ll] -= GAMMA[ll] * _np.sign(numerator[ll]) * MAX_STEP[ll]
            else:
                theta[ll] -= GAMMA[ll] * _np.minimum(_np.maximum(numerator[ll] / denominator[ll], -MAX_STEP[ll]), MAX_STEP[ll])

        # Other constraints
        theta[2] = _np.maximum(theta[2], 1.0)
        theta[3] = _np.maximum(theta[3], 0.1)
        theta[4] = _np.maximum(theta[4], 0.05 * initial_sigma)
        theta[5] = _np.maximum(theta[5], 0.05 * initial_sigma)

        # Check for convergence
        if (_np.abs(old_x - theta[0]) < eps) and (_np.abs(old_y - theta[1]) < eps):
            break
        else:
            old_x = theta[0]
            old_y = theta[1]

    thetas[index] = theta
    iterations[index] = kk + 1

    # Calculating the CRLB and LogLikelihood
    Div = 0.0
    M = _np.zeros((n_params, n_params), dtype=_np.float32)
    for ii in range(size):
        for jj in range(size):
            PSFx = _gaussian_integral(ii, theta[0], theta[4])
            PSFy = _gaussian_integral(jj, theta[1], theta[5])
            model = theta[3] + theta[2] * PSFx * PSFy

            # Calculating derivatives
            dudt[0], d2udt2[0] = _derivative_gaussian_integral(ii, theta[0], theta[4], theta[2], PSFy)
            dudt[1], d2udt2[1] = _derivative_gaussian_integral(jj, theta[1], theta[5], theta[2], PSFx)
            dudt[4], d2udt2[4] = _derivative_gaussian_integral_sigma(ii, theta[0], theta[4], theta[2], PSFy)
            dudt[5], d2udt2[5] = _derivative_gaussian_integral_sigma(jj, theta[1], theta[5], theta[2], PSFx)
            dudt[2] = PSFx * PSFy
            dudt[3] = 1.0

            # Building the Fisher Information Matrix
            model = theta[3] + theta[2] * dudt[2]
            for kk in range(n_params):
                for ll in range(kk, n_params):
                    M[kk, ll] += dudt[ll] * dudt[kk] / model
                    M[ll, kk] = M[kk, ll]

            # LogLikelihood
            if model > 0:
                data = spot[ii, jj]
                if data > 0:
                    Div += data * _np.log(model) - model - data * _np.log(data) + data
                else:
                    Div += -model

    likelihoods[index] = Div

    # Matrix inverse (CRLB=F^-1)
    Minv = _np.linalg.inv(M)        # Reminder for CUDA implementation: Calculate CRLB and LL on CPU after iterations on CUDA (inv will be a mess)
    CRLB = _np.zeros(n_params, dtype=_np.float32)
    for kk in range(n_params):
        CRLB[kk] = Minv[kk, kk]
    CRLBs[index] = CRLB<|MERGE_RESOLUTION|>--- conflicted
+++ resolved
@@ -146,14 +146,10 @@
             print('{:,} / {:,}'.format(current[0] - n_workers, N), end='\r')
     else:
         for i, spot in enumerate(spots):
-<<<<<<< HEAD
-            _mlefit_sigmaxy(spots, i, thetas, CRLBs, likelihoods, iterations, eps)
-=======
             try:
                 _mlefit_sigmaxy(spots, i, thetas, CRLBs, likelihoods, iterations, eps)
             except ValueError:  # This happens when the Fisher information matrix is not invertible
                 pass
->>>>>>> 0972cc5b
     return thetas, CRLBs, likelihoods, iterations
 
 
