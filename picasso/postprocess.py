"""
    gui/postprocess
    ~~~~~~~~~~~~~~~~~~~~

    Data analysis of localization lists

    :author: Joerg Schnitzbauer, 2015
"""

import numpy as _np
import numba as _numba
from sklearn.cluster import DBSCAN as _DBSCAN
import os.path as _ospath
import sys as _sys
from tqdm import tqdm as _tqdm
from scipy import interpolate as _interpolate
from concurrent.futures import ThreadPoolExecutor as _ThreadPoolExecutor
import multiprocessing as _multiprocessing
import matplotlib.pyplot as _plt
from scipy.optimize import minimize as _minimize


_this_file = _ospath.abspath(__file__)
_this_directory = _ospath.dirname(_this_file)
_parent_directory = _ospath.dirname(_this_directory)
_sys.path.insert(0, _parent_directory)    # We want to use the local picasso instead the system-wide
from picasso import lib as _lib
from picasso import render as _render
from picasso import imageprocess as _imageprocess


def get_index_blocks(locs, info, max_distance):
    # Sort locs by indices
    x_index = _np.uint32(locs.x / max_distance)
    y_index = _np.uint32(locs.y / max_distance)
    sort_indices = _np.lexsort([x_index, y_index])
    locs = locs[sort_indices]
    x_index = x_index[sort_indices]
    y_index = y_index[sort_indices]
    # Allocate block info arrays
    n_blocks_x = int(_np.ceil(info[0]['Width'] / max_distance))
    n_blocks_y = int(_np.ceil(info[0]['Height'] / max_distance))
    block_starts = _np.zeros((n_blocks_y, n_blocks_x), dtype=_np.uint32)
    block_ends = _np.zeros((n_blocks_y, n_blocks_x), dtype=_np.uint32)
    # Fill in block starts and ends
    _fill_index_blocks(block_starts, block_ends, x_index, y_index)
    return locs, x_index, y_index, block_starts, block_ends


@_numba.jit(nopython=True)
def _fill_index_blocks(block_starts, block_ends, x_index, y_index):
    Y, X = block_starts.shape
    N = len(x_index)
    k = 0
    for i in range(Y):
        for j in range(X):
            block_starts[i, j] = k
            while k < N and y_index[k] == i and x_index[k] == j:
                k += 1
            block_ends[i, j] = k


@_numba.jit(nopython=True, nogil=True)
def _distance_histogram(locs, bin_size, r_max, x_index, y_index, block_starts, block_ends, start, chunk):
    x = locs.x
    y = locs.y
    dh_len = _np.uint32(r_max / bin_size)
    dh = _np.zeros(dh_len, dtype=_np.uint32)
    r_max_2 = r_max**2
    K, L = block_starts.shape
    end = min(start+chunk, len(locs))
    for i in range(start, end):
        xi = x[i]
        yi = y[i]
        ki = y_index[i]
        li = x_index[i]
        for k in range(ki, ki+2):
            if k < K:
                for l in range(li, li+2):
                    if l < L:
                        for j in range(block_starts[k, l], block_ends[k, l]):
                            if j > i:
                                dx2 = (xi - x[j])**2
                                if dx2 < r_max_2:
                                    dy2 = (yi - y[j])**2
                                    if dy2 < r_max_2:
                                        d = _np.sqrt(dx2 + dy2)
                                        if d < r_max:
                                            bin = _np.uint32(d / bin_size)
                                            dh[bin] += 1
    return dh


def distance_histogram(locs, info, bin_size, r_max):
    locs, x_index, y_index, block_starts, block_ends = get_index_blocks(locs, info, r_max)
<<<<<<< HEAD
    print('Calculating distance histogram...')
    return _distance_histogram_blocks(locs, bin_size, r_max, x_index, y_index, block_starts, block_ends)


def pair_correlation_blocks(locs, info, bin_size, r_max):
    dh = distance_histogram_blocks(locs, info, bin_size, r_max)
    print('Applying normalization...')
=======
    N = len(locs)
    n_threads = _multiprocessing.cpu_count()
    chunk = int(N / n_threads)
    starts = range(0, N, chunk)
    args = [(locs, bin_size, r_max, x_index, y_index, block_starts, block_ends, start, chunk) for start in starts]
    with _ThreadPoolExecutor() as executor:
        futures = [executor.submit(_distance_histogram, *_) for _ in args]
    results = [future.result() for future in futures]
    return _np.sum(results, axis=0)


def pair_correlation(locs, info, bin_size, r_max):
    dh = distance_histogram(locs, info, bin_size, r_max)
>>>>>>> 7c6d9e3f
    bins_lower = _np.arange(0, r_max, bin_size)
    area = _np.pi * bin_size * (2 * bins_lower + bin_size)
    return bins_lower, dh / area


def dbscan(locs, radius, min_density):
    print('Identifying clusters...')
    locs = _lib.ensure_finite(locs)
    locs = locs[_np.isfinite(locs.x) & _np.isfinite(locs.y)]
    X = _np.vstack((locs.x, locs.y)).T
    db = _DBSCAN(eps=radius, min_samples=min_density).fit(X)
    group = _np.int32(db.labels_)       # int32 for Origin compatiblity
    locs = _lib.append_to_rec(locs, group, 'group')
    locs = locs[locs.group != -1]
    print('Generating cluster information...')
    groups = _np.unique(locs.group)
    n_groups = len(groups)
    mean_frame = _np.zeros(n_groups)
    std_frame = _np.zeros(n_groups)
    com_x = _np.zeros(n_groups)
    com_y = _np.zeros(n_groups)
    std_x = _np.zeros(n_groups)
    std_y = _np.zeros(n_groups)
    n = _np.zeros(n_groups, dtype=_np.int32)
    for i, group in enumerate(groups):
        group_locs = locs[locs.group == i]
        mean_frame[i] = _np.mean(group_locs.frame)
        com_x[i] = _np.mean(group_locs.x)
        com_y[i] = _np.mean(group_locs.y)
        std_frame[i] = _np.std(group_locs.frame)
        std_x[i] = _np.std(group_locs.x)
        std_y[i] = _np.std(group_locs.y)
        n[i] = len(group_locs)
    clusters = _np.rec.array((groups, mean_frame, com_x, com_y, std_frame, std_x, std_y, n),
                             dtype=[('groups', groups.dtype), ('mean_frame', 'f4'), ('com_x', 'f4'), ('com_y', 'f4'),
                             ('std_frame', 'f4'), ('std_x', 'f4'), ('std_y', 'f4'), ('n', 'i4')])
    return clusters, locs


@_numba.jit(nopython=True, nogil=True)
def _local_density(locs, radius, x_index, y_index, block_starts, block_ends, start, chunk):
    x = locs.x
    y = locs.y
    N = len(x)
    r2 = radius**2
    density = _np.zeros(N, dtype=_np.uint32)
    end = min(start+chunk, N)
    for i in range(start, end):
        yi = y[i]
        xi = x[i]
        ki = y_index[i]
        li = x_index[i]
        di = 0
        for k in range(ki-1, ki+2):
            for l in range(li-1, li+2):
                for j in range(block_starts[k, l], block_ends[k, l]):
                    dx2 = (xi - x[j])**2
                    if dx2 < r2:
                        dy2 = (yi - y[j])**2
                        if dy2 < r2:
                            d2 = dx2 + dy2
                            if d2 < r2:
                                di += 1
        density[i] = di
    return density


def compute_local_density(locs, info, radius):
    locs, x_index, y_index, block_starts, block_ends = get_index_blocks(locs, info, radius)
    N = len(locs)
    n_threads = _multiprocessing.cpu_count()
    chunk = int(N / n_threads)
    starts = range(0, N, chunk)
    args = [(locs, radius, x_index, y_index, block_starts, block_ends, start, chunk) for start in starts]
    with _ThreadPoolExecutor() as executor:
        futures = [executor.submit(_local_density, *_) for _ in args]
    results = [future.result() for future in futures]
    density = _np.concatenate(results)
    locs = _lib.remove_from_rec(locs, 'density')
    return _lib.append_to_rec(locs, density, 'density')


def compute_dark_times(locs):
    last_frame = locs.frame + locs.len - 1
    dark = _compute_dark_times(locs, last_frame)
    locs = _lib.append_to_rec(locs, _np.int32(dark), 'dark')        # int32 for Origin compatiblity
    return locs[locs.dark != -1]


@_numba.jit(nopython=True, cache=True)
def _compute_dark_times(locs, last_frame):
    N = len(locs)
    max_frame = locs.frame.max()
    dark = max_frame * _np.ones(len(locs), dtype=_np.int32)
    for i in range(N):
        for j in range(N):
            if (locs.group[i] == locs.group[j]) and (i != j):
                dark_ij = locs.frame[i] - last_frame[j]
                if (dark_ij > 0) and (dark_ij < dark[i]):
                    dark[i] = dark_ij
    for i in range(N):
        if dark[i] == max_frame:
            dark[i] = -1
    return dark


def link(locs, min_prob=0.05, max_dark_time=1, combine_mode='average'):
    locs = locs[_np.all(_np.array([_np.isfinite(locs[_]) for _ in locs.dtype.names]), axis=0)]
    locs.sort(kind='mergesort', order='frame')
    group = get_link_groups(locs, min_prob, max_dark_time)
    if combine_mode == 'average':
        linked_locs = link_loc_groups(locs, group)
        # TODO: set len to -1 if loc lasts until last frame or starts at first frame
    elif combine_mode == 'refit':
        pass    # TODO
    return linked_locs[linked_locs.len != -1]


@_numba.jit(nopython=True, cache=True)
def get_link_groups(locs, min_prob, max_dark_time):
    ''' Assumes that locs are sorted by frame '''
    frame = locs.frame
    x = locs.x
    y = locs.y
    lpx = locs.lpx
    lpy = locs.lpy
    N = len(x)
    group = -_np.ones(N, dtype=_np.int32)
    current_group = -1
    for i in range(N):
        if group[i] == -1:  # loc has no group yet
            current_group += 1
            group[i] = current_group
            current_index = i
            next_loc_index_in_group = _get_next_loc_index_in_link_group(current_index, group, N, frame, x, y, lpx, lpy, min_prob, max_dark_time)
            while next_loc_index_in_group != -1:
                group[next_loc_index_in_group] = current_group
                current_index = next_loc_index_in_group
                next_loc_index_in_group = _get_next_loc_index_in_link_group(current_index, group, N, frame, x, y, lpx, lpy, min_prob, max_dark_time)
    return group


@_numba.jit(nopython=True, cache=True)
def _get_next_loc_index_in_link_group(current_index, group, N, frame, x, y, lpx, lpy, min_prob, max_dark_time):
    current_frame = frame[current_index]
    current_x = x[current_index]
    current_y = y[current_index]
    min_frame = current_frame + 1
    for min_index in range(current_index + 1, N):
        if frame[min_index] >= min_frame:
            break
    max_frame = current_frame + max_dark_time + 1
    for max_index in range(min_index + 1, N):
        if frame[max_index] > max_frame:
            break
    current_lpx = lpx[current_index]
    current_lpy = lpy[current_index]
    for j in range(min_index, max_index):
        if group[j] == -1:
            dx2 = (current_x - x[j])**2
            dy2 = (current_y - y[j])**2
            prob_of_same = _np.exp(-(dx2/(2*current_lpx) + dy2/(2*current_lpy)) - (dx2/(2*lpx[j]) + dy2/(2*lpy[j])))
            if prob_of_same > min_prob:
                return j
    return -1


def link_loc_groups(locs, group):
    linked_locs_data = _link_loc_groups(locs, group)
    dtype = locs.dtype.descr + [('len', 'u4'), ('n', 'u4'), ('photon_rate', 'f4')]
    return _np.rec.array(linked_locs_data, dtype=dtype)


@_numba.jit(nopython=True)
def _link_loc_groups(locs, group):
    N_linked = group.max() + 1
    frame_ = locs.frame.max() * _np.ones(N_linked, dtype=_np.uint32)
    x_ = _np.zeros(N_linked, dtype=_np.float32)
    y_ = _np.zeros(N_linked, dtype=_np.float32)
    photons_ = _np.zeros(N_linked, dtype=_np.float32)
    sx_ = _np.zeros(N_linked, dtype=_np.float32)
    sy_ = _np.zeros(N_linked, dtype=_np.float32)
    bg_ = _np.zeros(N_linked, dtype=_np.float32)
    lpx_ = _np.zeros(N_linked, dtype=_np.float32)
    lpy_ = _np.zeros(N_linked, dtype=_np.float32)
    likelihood_ = _np.zeros(N_linked, dtype=_np.float32)
    len_ = _np.zeros(N_linked, dtype=_np.uint32)
    n_ = _np.zeros(N_linked, dtype=_np.uint32)
    last_frame_ = _np.zeros(N_linked, dtype=_np.uint32)
    weights_x = 1/locs.lpx**2
    weights_y = 1/locs.lpy**2
    sum_weights_x_ = _np.zeros(N_linked, dtype=_np.float32)
    sum_weights_y_ = _np.zeros(N_linked, dtype=_np.float32)
    N = len(group)
    for i in range(N):
        i_ = group[i]
        n_[i_] += 1
        x_[i_] += weights_x[i] * locs.x[i]
        sum_weights_x_[i_] += weights_x[i]
        y_[i_] += weights_y[i] * locs.y[i]
        sum_weights_y_[i_] += weights_y[i]
        photons_[i_] += locs.photons[i]
        sx_[i_] += locs.sx[i]
        sy_[i_] += locs.sy[i]
        bg_[i_] += locs.bg[i]
        likelihood_[i_] += locs.likelihood[i]
        if locs.frame[i] < frame_[i_]:
            frame_[i_] = locs.frame[i]
        if locs.frame[i] > last_frame_[i_]:
            last_frame_[i_] = locs.frame[i]
    x_ = x_ / sum_weights_x_
    y_ = y_ / sum_weights_y_
    sx_ = sx_ / n_
    sy_ = sy_ / n_
    bg_ = bg_ / n_
    lpx_ = _np.sqrt(1/sum_weights_x_)
    lpy_ = _np.sqrt(1/sum_weights_y_)
    likelihood_ = likelihood_ / n_
    len_ = last_frame_ - frame_ + 1
    photon_rate_ = photons_ / n_
    return frame_, x_, y_, photons_, sx_, sy_, bg_, lpx_, lpy_, likelihood_, len_, n_, photon_rate_


@_numba.jit(nopython=True, cache=True)
def __link_loc_groups(locs, group):
    N_linked = group.max() + 1
    frame_ = locs.frame.max() * _np.ones(N_linked, dtype=_np.uint32)
    x_ = _np.zeros(N_linked, dtype=_np.float32)
    y_ = _np.zeros(N_linked, dtype=_np.float32)
    photons_ = _np.zeros(N_linked, dtype=_np.float32)
    sx_ = _np.zeros(N_linked, dtype=_np.float32)
    sy_ = _np.zeros(N_linked, dtype=_np.float32)
    bg_ = _np.zeros(N_linked, dtype=_np.float32)
    lpx_ = _np.zeros(N_linked, dtype=_np.float32)
    lpy_ = _np.zeros(N_linked, dtype=_np.float32)
    len_ = _np.zeros(N_linked, dtype=_np.uint32)
    n_ = _np.zeros(N_linked, dtype=_np.uint32)
    last_frame_ = _np.zeros(N_linked, dtype=_np.uint32)
    N = len(group)
    for i in range(N):
        i_ = group[i]
        n_[i_] += 1
        x_[i_] += locs.x[i]
        y_[i_] += locs.y[i]
        photons_[i_] += locs.photons[i]
        sx_[i_] += locs.sx[i]
        sy_[i_] += locs.sy[i]
        bg_[i_] += locs.bg[i]
        lpx_[i_] += locs.lpx[i]**2
        lpy_[i_] += locs.lpy[i]**2
        if locs.frame[i] < frame_[i_]:
            frame_[i_] = locs.frame[i]
        if locs.frame[i] > last_frame_[i_]:
            last_frame_[i_] = locs.frame[i]
    x_ = x_ / n_
    y_ = y_ / n_
    sx_ = sx_ / n_
    sy_ = sy_ / n_
    bg_ = bg_ / n_
    lpx_ = _np.sqrt(lpx_) / n_
    lpy_ = _np.sqrt(lpy_) / n_
    len_ = last_frame_ - frame_ + 1
    return frame_, x_, y_, photons_, sx_, sy_, bg_, lpx_, lpy_, len_, n_


def undrift(locs, info, segmentation, mode='render', movie=None, display=True):
    locs = _lib.ensure_finite(locs)
    if mode in ['render', 'std']:
        drift = get_drift_rcc(locs, info, segmentation, mode, movie, display)
    elif mode == 'framepair':
        drift = get_drift_framepair(locs, info, display)
    locs.x -= drift[1][locs.frame]
    locs.y -= drift[0][locs.frame]
    drift = _np.rec.array(drift, dtype=[('x', 'f'), ('y', 'f')])
    return drift, locs


@_numba.jit(nopython=True, cache=True)
def get_frame_shift(locs, i, j, min_prob, k):
    N = len(locs)
    frame = locs.frame
    x = locs.x
    y = locs.y
    lpx = locs.lpx
    lpy = locs.lpy
    shift_x = 0.0
    shift_y = 0.0
    n = 0
    sum_weights_x = 0.0
    sum_weights_y = 0.0
    while frame[k] == i:
        xk = x[k]
        yk = y[k]
        lpxk = lpx[k]
        lpyk = lpy[k]
        for l in range(k+1, N):
            if frame[l] == j:
                dx = x[l] - xk
                dx2 = dx**2
                if dx2 < 1:
                    dy = y[l] - yk
                    dy2 = dy**2
                    if dy2 < 1:
                        lpxl = lpx[l]
                        lpyl = lpy[l]
                        prob_of_same = _np.exp(-(dx2/(2*lpxk) + dy2/(2*lpyk)) - (dx2/(2*lpxl) + dy2/(2*lpyl)))
                        if prob_of_same > min_prob:
                            weight_x = 1/(lpxk**2 + lpxl**2)
                            weight_y = 1/(lpyk**2 + lpyl**2)
                            sum_weights_x += weight_x
                            sum_weights_y += weight_y
                            shift_x += weight_x * dx
                            shift_y += weight_y * dy
                            n += 1
            elif frame[l] > j:
                break
        k += 1
    if n > 0:
        shift_x /= sum_weights_x
        shift_y /= sum_weights_y
    return n, shift_y, shift_x, k


def get_drift_framepair(locs, info, display=True):
    locs.sort(kind='mergesort', order='frame')
    n_frames = info[0]['Frames']
    shift_x = _np.zeros(n_frames)
    shift_y = _np.zeros(n_frames)
    n = _np.zeros(n_frames)
    with _tqdm(total=n_frames-1, desc='Computing frame shifts', unit='frames') as progress_bar:
        k = 0
        for f in range(1, n_frames):
            progress_bar.update()
            n[f], shift_y[f], shift_x[f], k = get_frame_shift(locs, f-1, f, 0.001, k)
    # _plt.hist(n)
    # _plt.show()
    # Sliding window average
    window_size = 10
    window = _np.ones(window_size) / window_size
    shift_x = _np.convolve(shift_x, window, 'same')
    shift_y = _np.convolve(shift_y, window, 'same')
    drift = (_np.cumsum(shift_y), _np.cumsum(shift_x))
    if display:
        _plt.figure(figsize=(17, 6))
        _plt.suptitle('Estimated drift')
        _plt.subplot(1, 2, 1)
        _plt.plot(drift[1], label='x')
        _plt.plot(drift[0], label='y')
        _plt.legend(loc='best')
        _plt.xlabel('Frame')
        _plt.ylabel('Drift (pixel)')
        _plt.subplot(1, 2, 2)
        _plt.plot(drift[1], drift[0], color=list(_plt.rcParams['axes.prop_cycle'])[2]['color'])
        _plt.axis('equal')
        _plt.xlabel('x')
        _plt.ylabel('y')
        _plt.show()
    return drift


def get_drift_rcc(locs, info, segmentation, mode='render', movie=None, display=True):
    roi = 32           # Maximum shift is 32 pixels
    Y = info[0]['Height']
    X = info[0]['Width']
    n_frames = info[0]['Frames']
    n_segments = int(_np.round(n_frames/segmentation))
    n_pairs = int(n_segments * (n_segments - 1) / 2)
    bounds = _np.linspace(0, n_frames-1, n_segments+1, dtype=_np.uint32)
    segments = _np.zeros((n_segments, Y, X))

    if mode == 'render':
        with _tqdm(total=n_segments, desc='Generating segments', unit='segments') as progress_bar:
            for i in range(n_segments):
                progress_bar.update()
                segment_locs = locs[(locs.frame >= bounds[i]) & (locs.frame < bounds[i+1])]
                _, segments[i] = _render.render(segment_locs, info, oversampling=1, blur_method='gaussian', min_blur_width=1)
    elif mode == 'std':
        with _tqdm(total=n_segments, desc='Generating segments', unit='segments') as progress_bar:
            for i in range(n_segments):
                progress_bar.update()
                segments[i] = _np.std(movie[bounds[i]:bounds[i+1]], axis=0)

    rij = _np.zeros((n_pairs, 2))
    A = _np.zeros((n_pairs, n_segments - 1))
    flag = 0

    with _tqdm(total=n_pairs, desc='Correlating segment pairs', unit='pairs') as progress_bar:
        for i in range(n_segments - 1):
            for j in range(i+1, n_segments):
                progress_bar.update()
                dyij, dxij = _imageprocess.get_image_shift(segments[i], segments[j], 5, roi)
                rij[flag, 0] = dyij
                rij[flag, 1] = dxij
                A[flag, i:j] = 1
                flag += 1

    Dj = _np.dot(_np.linalg.pinv(A), rij)
    drift_y = _np.insert(_np.cumsum(Dj[:, 0]), 0, 0)
    drift_x = _np.insert(_np.cumsum(Dj[:, 1]), 0, 0)

    t = (bounds[1:] + bounds[:-1]) / 2
    drift_x_pol = _interpolate.InterpolatedUnivariateSpline(t, drift_x, k=3)
    drift_y_pol = _interpolate.InterpolatedUnivariateSpline(t, drift_y, k=3)
    t_inter = _np.arange(n_frames)
    drift = (drift_y_pol(t_inter), drift_x_pol(t_inter))
    if display:
        _plt.figure(figsize=(17, 6))
        _plt.suptitle('Estimated drift')
        _plt.subplot(1, 2, 1)
        _plt.plot(drift[1], label='x interpolated')
        _plt.plot(drift[0], label='y interpolated')
        t = (bounds[1:] + bounds[:-1]) / 2
        _plt.plot(t, drift_x, 'o', color=list(_plt.rcParams['axes.prop_cycle'])[0]['color'], label='x')
        _plt.plot(t, drift_y, 'o', color=list(_plt.rcParams['axes.prop_cycle'])[1]['color'], label='y')
        _plt.legend(loc='best')
        _plt.xlabel('Frame')
        _plt.ylabel('Drift (pixel)')
        _plt.subplot(1, 2, 2)
        _plt.plot(drift[1], drift[0], color=list(_plt.rcParams['axes.prop_cycle'])[2]['color'])
        _plt.plot(drift_x, drift_y, 'o', color=list(_plt.rcParams['axes.prop_cycle'])[2]['color'])
        _plt.axis('equal')
        _plt.xlabel('x')
        _plt.ylabel('y')
        _plt.show()
    return drift


def align(target_locs, target_info, locs, info, affine=False, display=False):
    N_target, target_image = _render.render(target_locs, target_info, oversampling=1,
                                            blur_method='gaussian', min_blur_width=1)
    N, image = _render.render(locs, info, oversampling=1, blur_method='gaussian', min_blur_width=1)
    target_pad = [int(_/4) for _ in target_image.shape]
    target_image_pad = _np.pad(target_image, target_pad, 'constant')
    image_pad = [int(_/4) for _ in image.shape]
    image = _np.pad(image, image_pad, 'constant')
    dy, dx = _imageprocess.get_image_shift(target_image_pad, image, 7, None, display=display)
    print('Image shift: dx={}, dy={}.'.format(dx, dy))
    locs.y -= dy
    locs.x -= dx
    if affine:
        print('Attempting affine transformation - this may take a while...')
        locsT = _np.rec.array((locs.x, locs.y, locs.lpx, locs.lpy), dtype=[('x', 'f4'), ('y', 'f4'), ('lpx', 'f4'), ('lpy', 'f4')])

        def apply_transforms(locs, T):
            Ox, Oy, W, H, theta, A, B, X, Y = T
            # Origin shift and scale
            x = W * (locs.x - Ox)
            y = H * (locs.y - Oy)
            # Rotate
            x_ = _np.cos(theta) * x + _np.sin(theta) * y
            y_ = -_np.sin(theta) * x + _np.cos(theta) * y
            x = x_.copy()
            y = y_.copy()
            # Shearing
            x_ = x + A * y
            y_ = B * x + y
            x = x_.copy()
            y = y_.copy()
            # Translate and origin backshift
            x += X + Ox
            y += Y + Oy
            return x, y

        def affine_xcorr_negmax(T, ref_image, locs):
            locsT.x, locsT.y = apply_transforms(locs, T)
            N_T, imageT = _render.render(locsT, info, oversampling=1, blur_method='gaussian', min_blur_width=1)
            xcorr = _imageprocess.xcorr(ref_image, imageT)
            return -xcorr.max()

        Ox = _np.mean(locs.x)
        Oy = _np.mean(locs.y)
        W = H = 1
        theta = A = B = X = Y = 0
        T0 = _np.array([Ox, Oy, W, H, theta, A, B, X, Y])
        init_steps = [0.05, 0.05, 0.05, 0.05, 0.02, 0.05, 0.05, 0.05, 0.05]
        result = _minimize(affine_xcorr_negmax, T0, args=(target_image, locs),
                           method='COBYLA', options={'rhobeg': init_steps})
        Ox, Oy, W, H, theta, A, B, X, Y = result.x
        print('''Origin shift (x,y): {}, {}
Scale (x,y): {}, {}
Rotation (deg): {}
Shear (x,y): {}, {}
Translation (x,y): {}, {}'''.format(Ox, Oy, W, H, 360*theta/(2*_np.pi), A, B, X, Y))
        locs.x, locs.y = apply_transforms(locs, result.x)
    return locs<|MERGE_RESOLUTION|>--- conflicted
+++ resolved
@@ -93,15 +93,6 @@
 
 def distance_histogram(locs, info, bin_size, r_max):
     locs, x_index, y_index, block_starts, block_ends = get_index_blocks(locs, info, r_max)
-<<<<<<< HEAD
-    print('Calculating distance histogram...')
-    return _distance_histogram_blocks(locs, bin_size, r_max, x_index, y_index, block_starts, block_ends)
-
-
-def pair_correlation_blocks(locs, info, bin_size, r_max):
-    dh = distance_histogram_blocks(locs, info, bin_size, r_max)
-    print('Applying normalization...')
-=======
     N = len(locs)
     n_threads = _multiprocessing.cpu_count()
     chunk = int(N / n_threads)
@@ -115,7 +106,6 @@
 
 def pair_correlation(locs, info, bin_size, r_max):
     dh = distance_histogram(locs, info, bin_size, r_max)
->>>>>>> 7c6d9e3f
     bins_lower = _np.arange(0, r_max, bin_size)
     area = _np.pi * bin_size * (2 * bins_lower + bin_size)
     return bins_lower, dh / area
